--- conflicted
+++ resolved
@@ -74,28 +74,17 @@
           }
           this.toolCalls.set(part.toolCallId, {
             toolName: part.toolName,
-<<<<<<< HEAD
-            input: part.input ?? part.providerMetadata?.raw?.input
-=======
             input: part.input ?? legacyPart.args ?? legacyPart.providerMetadata?.raw?.input
->>>>>>> 14638b74
           })
         }
         break
       case 'tool-result':
         if (part.toolCallId) {
-<<<<<<< HEAD
-          this.toolResults.set(part.toolCallId, part.output)
-=======
           const legacyPart = part as typeof part & {
             result?: unknown
             providerMetadata?: { raw?: unknown }
           }
-          this.toolResults.set(
-            part.toolCallId,
-            part.output ?? legacyPart.result ?? legacyPart.providerMetadata?.raw
-          )
->>>>>>> 14638b74
+          this.toolResults.set(part.toolCallId, part.output ?? legacyPart.result ?? legacyPart.providerMetadata?.raw)
         }
         break
       default:
